--- conflicted
+++ resolved
@@ -1767,14 +1767,11 @@
       {"\_\_"} (two underscores).
    3. The input field must accept a type where {IsInputType(inputFieldType)}
       returns {true}.
-<<<<<<< HEAD
-   4. If the Input Object is a OneOf Input Object then:
+   4. If input field type is Non-Null and a default value is not defined:
+      - The `@deprecated` directive must not be applied to this input field.
+   5. If the Input Object is a OneOf Input Object then:
       1. The type of the input field must be nullable.
       2. The input field must not have a default value.
-=======
-   4. If input field type is Non-Null and a default value is not defined:
-      - The `@deprecated` directive must not be applied to this input field.
->>>>>>> 56d61073
 3. If an Input Object references itself either directly or through referenced
    Input Objects, at least one of the fields in the chain of references must be
    either a nullable or a List type.
